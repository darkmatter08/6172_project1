/**
 * Copyright (c) 2012 MIT License by 6.172 Staff
 *
 * Permission is hereby granted, free of charge, to any person obtaining a copy
 * of this software and associated documentation files (the "Software"), to
 * deal in the Software without restriction, including without limitation the
 * rights to use, copy, modify, merge, publish, distribute, sublicense, and/or
 * sell copies of the Software, and to permit persons to whom the Software is
 * furnished to do so, subject to the following conditions:
 *
 * The above copyright notice and this permission notice shall be included in
 * all copies or substantial portions of the Software.
 *
 * THE SOFTWARE IS PROVIDED "AS IS", WITHOUT WARRANTY OF ANY KIND, EXPRESS OR
 * IMPLIED, INCLUDING BUT NOT LIMITED TO THE WARRANTIES OF MERCHANTABILITY,
 * FITNESS FOR A PARTICULAR PURPOSE AND NONINFRINGEMENT. IN NO EVENT SHALL THE
 * AUTHORS OR COPYRIGHT HOLDERS BE LIABLE FOR ANY CLAIM, DAMAGES OR OTHER
 * LIABILITY, WHETHER IN AN ACTION OF CONTRACT, TORT OR OTHERWISE, ARISING
 * FROM, OUT OF OR IN CONNECTION WITH THE SOFTWARE OR THE USE OR OTHER DEALINGS
 * IN THE SOFTWARE.
 **/

// Implements the ADT specified in bitarray.h as a packed array of bits; a bit
// array containing bit_sz bits will consume roughly bit_sz/8 bytes of
// memory.


#include <assert.h>
#include <stdbool.h>
#include <stdlib.h>
#include <limits.h>

#include <sys/types.h>
#include <stdint.h>

#include "./bitarray.h"

#define WORDSIZE __WORDSIZE

// ********************************* Types **********************************

// Concrete data type representing an array of bits.
struct bitarray {
  // The number of bits represented by this bit array.
  // Need not be divisible by 8.
  size_t bit_sz;

  // The underlying memory buffer that stores the bits in
  // packed form (8 per byte).
  char *buf;
};


// ******************** Prototypes for static functions *********************


// Portable modulo operation that supports negative dividends.
//
// Many programming languages define modulo in a manner incompatible with its
// widely-accepted mathematical definition.
// http://stackoverflow.com/questions/1907565/c-python-different-behaviour-of-the-modulo-operation
// provides details; in particular, C's modulo
// operator (which the standard calls a "remainder" operator) yields a result
// signed identically to the dividend e.g., -1 % 10 yields -1.
// This is obviously unacceptable for a function which returns size_t, so we
// define our own.
//
// n is the dividend and m is the divisor
//
// Returns a positive integer r = n (mod m), in the range
// 0 <= r < m.
static size_t modulo(const ssize_t n, const size_t m);

// Produces a mask which, when ANDed with a byte, retains only the
// bit_index th byte.
//
// Example: bitmask(5) produces the byte 0b00100000.
//
// (Note that here the index is counted from right
// to left, which is different from how we represent bitarrays in the
// tests.  This function is only used by bitarray_get and bitarray_set,
// however, so as long as you always use bitarray_get and bitarray_set
// to access bits in your bitarray, this reverse representation should
// not matter.
static char bitmask(const size_t bit_index);

// ******************************* Functions ********************************

bitarray_t *bitarray_new(const size_t bit_sz) {
  // Allocate an underlying buffer of ceil(bit_sz/8) bytes.
  char *const buf = calloc(1, bit_sz / 8 + ((bit_sz % 8 == 0) ? 0 : 1));
  if (buf == NULL) {
    return NULL;
  }

  // Allocate space for the struct.
  bitarray_t *const bitarray = malloc(sizeof(struct bitarray));
  if (bitarray == NULL) {
    free(buf);
    return NULL;
  }

  bitarray->buf = buf;
  bitarray->bit_sz = bit_sz;
  return bitarray;
}

void bitarray_free(bitarray_t *const bitarray) {
  if (bitarray == NULL) {
    return;
  }
  free(bitarray->buf);
  bitarray->buf = NULL;
  free(bitarray);
}

size_t bitarray_get_bit_sz(const bitarray_t *const bitarray) {
  return bitarray->bit_sz;
}

bool bitarray_get(const bitarray_t *const bitarray, const size_t bit_index) {
  assert(bit_index < bitarray->bit_sz);

  // We're storing bits in packed form, 8 per byte.  So to get the nth
  // bit, we want to look at the (n mod 8)th bit of the (floor(n/8)th)
  // byte.
  //
  // In C, integer division is floored explicitly, so we can just do it to
  // get the byte; we then bitwise-and the byte with an appropriate mask
  // to produce either a zero byte (if the bit was 0) or a nonzero byte
  // (if it wasn't).  Finally, we convert that to a boolean.
  return (bitarray->buf[bit_index / 8] & bitmask(bit_index)) ?
             true : false;
}

void bitarray_set(bitarray_t *const bitarray,
                  const size_t bit_index,
                  const bool value) {
  assert(bit_index < bitarray->bit_sz);

  // We're storing bits in packed form, 8 per byte.  So to set the nth
  // bit, we want to set the (n mod 8)th bit of the (floor(n/8)th) byte.
  //
  // In C, integer division is floored explicitly, so we can just do it to
  // get the byte; we then bitwise-and the byte with an appropriate mask
  // to clear out the bit we're about to set.  We bitwise-or the result
  // with a byte that has either a 1 or a 0 in the correct place.
  bitarray->buf[bit_index / 8] =
      (bitarray->buf[bit_index / 8] & ~bitmask(bit_index)) |
           (value ? bitmask(bit_index) : 0);
}

uint64_t bitarray_get_word(const bitarray_t *const bitarray, const size_t bit_index) {
  assert(bit_index <= bitarray->bit_sz);
  assert(bit_index+WORDSIZE <= bitarray->bit_sz);

  uint64_t res = *((uint64_t*) &(bitarray->buf[bit_index / 8])); //sizeof(char) * (bit_index / 8)

  res >>= bit_index % 8;
	if((bit_index % 8) != 0) {
		res |= (((uint64_t)((unsigned char)(bitarray->buf[(bit_index/8)+8])) & 0xFF) << (56 + (8 - bit_index % 8)) & -(bit_index % 8 != 0));
	}
  return res;
}

void bitarray_set_word(bitarray_t *const bitarray,
                  const size_t bit_index,
                  const uint64_t value) {
  uint64_t new_val = value << bit_index % 8;
  uint64_t old_bit = ((unsigned char)(bitarray->buf[bit_index / 8]) << (8 - bit_index % 8)) & 0xFF;
  old_bit >>= (8 - bit_index % 8);
  new_val |= old_bit;

  *((uint64_t*) &(bitarray->buf[bit_index / 8])) = new_val;

  unsigned char high_bit = bitarray->buf[(bit_index/8)+8];
  high_bit >>= bit_index % 8;
  high_bit <<= bit_index % 8;
  if((bit_index % 8) != 0) {
    bitarray->buf[(bit_index/8)+8] = high_bit | ((value >> (64 - bit_index % 8)) & -(bit_index % 8 != 0));
	}
}

static size_t modulo(const ssize_t n, const size_t m) {
  const ssize_t signed_m = (ssize_t)m;
  assert(signed_m > 0);
  const ssize_t result = ((n % signed_m) + signed_m) % signed_m;
  assert(result >= 0);
  return (size_t)result;
}

static char bitmask(const size_t bit_index) {
  return 1 << (bit_index % 8);
}

// -----------

void bitarray_swap(bitarray_t *const bitarray, const size_t index1, const size_t index2) {
  bool value1 = bitarray_get(bitarray, index1);
  bitarray_set(bitarray, index1, bitarray_get(bitarray, index2));
  bitarray_set(bitarray, index2, value1);
}

void bitarray_reverse_bit_level(bitarray_t *const bitarray,
                      const size_t bit_offset,
                      const size_t bit_length) {
  int i = bit_length / 2;
  while (i--) {
     bitarray_swap(bitarray, bit_offset + i, bit_offset + bit_length - i - 1);
  }
}

void bitarray_reverse(bitarray_t *const bitarray,
                      const size_t bit_offset,
                      const size_t bit_length) {
  if(bit_length < 2*WORDSIZE) { // enough on ends
    bitarray_reverse_bit_level(bitarray, bit_offset, bit_length);
  } else {
    uint64_t beg = bitarray_get_word(bitarray, bit_offset);
    uint64_t end = bitarray_get_word(bitarray, bit_offset + bit_length - WORDSIZE);

    bitarray_set_word(bitarray, bit_offset, reverse_lookup(end));
    bitarray_set_word(bitarray, bit_offset + bit_length - WORDSIZE, reverse_lookup(beg));

    bitarray_reverse(bitarray, bit_offset + WORDSIZE, bit_length - 2*WORDSIZE);
  }
}

void bitarray_rotate(bitarray_t *const bitarray,
                     const size_t bit_offset,
                     const size_t bit_length,
                     const ssize_t bit_right_amount) {
  ssize_t divide = modulo(-bit_right_amount, bit_length) + bit_offset;
  assert(divide >= 0);
  assert(bit_offset <= divide);
  assert(divide <= bit_offset + bit_length - 1);

	if (bit_length == 0) return;
	// Given a string ab and a reverse operation R, we can perform a rotation
	// on the string by applying (a^R b^R)^R = ba.
  bitarray_reverse(bitarray, bit_offset, divide - bit_offset);
  bitarray_reverse(bitarray, divide, bit_offset + bit_length - divide);
  bitarray_reverse(bitarray, bit_offset, bit_length);
}

<<<<<<< HEAD
void bitarray_rotate(bitarray_t *const bitarray,
                     const size_t bit_offset,
                     const size_t bit_length,
                     const ssize_t bit_right_amount) {
	if (bit_length == 0) return;
  bitarray_rotate_fast(bitarray, bit_offset, bit_length, bit_right_amount);
=======

const unsigned char BitReverseTable256[256] = {
  #   define R2(n)     n,     n + 2*64,     n + 1*64,     n + 3*64
  #   define R4(n) R2(n), R2(n + 2*16), R2(n + 1*16), R2(n + 3*16)
  #   define R6(n) R4(n), R4(n + 2*4 ), R4(n + 1*4 ), R4(n + 3*4 )
      R6(0), R6(2), R6(1), R6(3)
};

uint64_t reverse_lookup(uint64_t to_reverse) {
  uint64_t reverse =
      ((uint64_t)(BitReverseTable256[to_reverse & 0xff]) << 56) |
      ((uint64_t)(BitReverseTable256[(to_reverse >> 8) & 0xff]) << 48) |
      ((uint64_t)(BitReverseTable256[(to_reverse >> 16) & 0xff]) << 40) |
      ((uint64_t)(BitReverseTable256[(to_reverse >> 24) & 0xff]) << 32) |
      ((uint64_t)(BitReverseTable256[(to_reverse >> 32) & 0xff]) << 24) |
      ((uint64_t)(BitReverseTable256[(to_reverse >> 40) & 0xff]) << 16) |
      ((uint64_t)(BitReverseTable256[(to_reverse >> 48) & 0xff]) << 8) |
      ((uint64_t)(BitReverseTable256[(to_reverse >> 56) & 0xff]));
  return reverse;
>>>>>>> 24881c93
}<|MERGE_RESOLUTION|>--- conflicted
+++ resolved
@@ -243,14 +243,6 @@
   bitarray_reverse(bitarray, bit_offset, bit_length);
 }
 
-<<<<<<< HEAD
-void bitarray_rotate(bitarray_t *const bitarray,
-                     const size_t bit_offset,
-                     const size_t bit_length,
-                     const ssize_t bit_right_amount) {
-	if (bit_length == 0) return;
-  bitarray_rotate_fast(bitarray, bit_offset, bit_length, bit_right_amount);
-=======
 
 const unsigned char BitReverseTable256[256] = {
   #   define R2(n)     n,     n + 2*64,     n + 1*64,     n + 3*64
@@ -270,5 +262,4 @@
       ((uint64_t)(BitReverseTable256[(to_reverse >> 48) & 0xff]) << 8) |
       ((uint64_t)(BitReverseTable256[(to_reverse >> 56) & 0xff]));
   return reverse;
->>>>>>> 24881c93
 }